--- conflicted
+++ resolved
@@ -15,25 +15,15 @@
   Fully-static models speed up by 20-60% in most cases.
   Example code modified for the static subgraph feature can be found [here](https://github.com/chainer/chainer/tree/v5/examples/static_graph_optimizations).
 - **Float16 support**.
-<<<<<<< HEAD
-  Using half-precision float is made much easier!
+  Using half-precision floats is made much easier!
   Since recent GPU technologies often focus on half and mixed precision computations, using float16 is crucial for fully utilizing the latest hardware performance.
-=======
-  Using half-precision floats is made much easier!
-  Since recent GPU technologies are focusing on half and mixed precision computations, using float16 is crucial for fully utilizing the latest hardware performance.
->>>>>>> ac5b342d
   In Chainer v5, the default floating point dtype is configurable via `CHAINER_DTYPE` environment variable or `config.dtype` entry.
   Using this feature, most code will be able to use float16 without modification.
   Many classes and functions fixed to support float16 inputs and parameters.
 - **ChainerMN integration**.
   [ChainerMN](https://github.com/chainer/chainermn) was an add-on package of Chainer for distributed deep learning,
-<<<<<<< HEAD
   but is now a built-in module of Chainer v5.
-  The APIs and the usage are not changed; you only need to install `chainer` and `mpi4py` to start distributed deep learning.
-=======
-  but is no longer an add-on and has become officially a built-in module of Chainer v5.
   The APIs and the usage are not changed; just install `chainer` and `mpi4py` to start distributed deep learning.
->>>>>>> ac5b342d
 - **Probability distributions**.
   We introduced `chainer.distributions` module that implements many parametric probability distributions with autograd capability.
   Each distribution provides point-wise evaluation (e.g. log density), statistics computation, and sampling.
